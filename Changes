Revision history for MetaCPAN-Client (previously MetaCPAN-API)

1.007001
<<<<<<< HEAD
            * GH #18: HTTP::Tiny::Mech and WWW::Mechanize::Cached downgraded to being non-essential for tests (kentnl)
=======
            * Include 'metadata' in known_fields for ::Release (kentnl, GH #19)
>>>>>>> a7f0d8aa

1.007000    14.08.14
            * Ensure passing user specified ua values to all parts internally,
              including to Elasticsearch (kentnl) GH #17 RT#95796
            * Entity consuming roles now have a 'client' attribute which will lazy build,
              or reference the MetaCPAN::Client that created them via new_from_request (kentnl) GH #17

1.006000    24.06.14
            * Add 'recent' functionality (latest releases)

1.005000    09.06.14
            * Add Pod object to allow direct POD fetching (reneeb)
            * Support single element without wrapping arrayref in structures
            * Updated documents - basic/complex search links and wording (tsibley)

1.004001    27.05.14
            * correct rev_deps query

1.004000    27.05.14
            * reworked ResultSet to allow RS in non-scrolled searches.

1.003000    05.05.14
            * Add proper POD fetching from module/file objects.
            * GH #1: Switch from JSON.pm to JSON::MaybeXS.
            * GH #2: Remove incorrect and unnecessary check for class names.
            * Provide "ua" attribute in the main object to override user agent.
            * Add some use-case examples (examples directory).
            * Add 'releases' method to Author (not official so no docs yet).
            * GH #4: Use example with hyphen.
            * Related to GH #4, use Data::Printer instead of shotened name "DDP".

1.002000    24.04.14
            * Add 'not' support for complex queries
            * Add reverse_dependencies method

1.001001    15.04.14
            * Fix the reading of scroller result when 'fields' param is passed.

1.001000    09.04.14
            * Add support for nested either/all queries
            * Add tests for complex queries (two levels deep)
            * Correct documentation on complex queries
            * Update tests to work on older versions of perl

1.000001    03.04.14
            * changed Elasticsearch (deprecated) to Search::Elasticsearch (official)

1.000000    02.04.14
            ** Completely rewritten **
            MetaCPAN::API has been completely rewritten as MetaCPAN::Client.

            Other than the different name (to match MetaCPAN itself), the
            following changes had been made:
                * MetaCPAN::Client is officially part of MetaCPAN
                * Semantic Versioning (semver) scheme
                * Moo as object system
                * All entities are now objects
                * Using Elasticsearch.pm for complex queries
                * Rich syntax for nested queries (AND/OR)
                * Simple queries return entity objects
                * Complex queries return resultset objects (with iterator)
                * Support for scrolled searches
                * Inline support for ElasticSearch facets
                * Documentation, tests - all cleaned, rewritten

0.43        05.04.12
            * Add example in POD of advanced usage with cache by Kent Fredric.
              (Gist: https://gist.github.com/1291928)
            * Sort keys in param join - more predictable result.

0.42        08.01.12
            * Corrected documentation in MetaCPAN::API::Source.
            * Updated Dist::Zilla configuration, added more tests.

0.41        07.01.12
            * Use Test::TinyMocker 0.02 syntax in tests to avoid test fails.

0.40        06.01.12
            * Fixed JSON encoding so ElasticSearch won't fail.
              (Christian Walde)
            * Documentation fixes (Logan - logie17).

0.34        02.10.11
            * Added MetaCPAN::API::Source (Renee Baecker).
            * Fix of HTTP::Tiny content-type in options (Renee Baecker).
            * Typo fix (Olaf Alders, reported by @doherty).

0.33        24.08.11
            * No functional changes.
            * Skip t::lib in dzil.

0.32        04.08.11
            * Use a default agent string for requests.
            * Use a default agent string for tests.

0.31        02.08.11
            * URL updates (thanks to Olaf Alders, OALDERS).
            * Small mismatched quote in POD example.
            
0.30        30.07.11
            * Add POST query searches (RT #69814, GH #2).
            (original code by Tim Bunce, thank you!)
            * More tests.

0.20        28.07.11
            * Add complex (manual) searches to author()/release() + docs.
            * Add file() as a synonym to module().
            * Respect content-type.
            * Allow setting additional params to fetch().
            * Allow "pauseid" in author via key.
            * Better check for content-type.

0.11        24.07.11
            * Correct the POD example and tests.
            * Update to use a different API path.

0.10        24.07.11
            * Almost complete rewrite.
            * Make use of the new beta API.
            * Remove old API support.
            * Remove DWIM methods for now.
            * Include lots of tests.

0.02        13.02.11
            (First stable release!)
            * Add docs (Sawyer X).

0.01_03     10.02.11
            * Immutable base_url (Olaf Alders, Sawyer X).

0.01_02     10.02.11
            * Make base_url 'rw' (Olaf Alders).
            * Update module search URL (Olaf Alders).
            * Refactoring using _http_req method (Sawyer X).
            * Remove render_result method (Sawyer X).
            * Remove unnecessary print (Sawyer X).

0.01_01     05.02.11
            * Module, Dist, POD, Author and CPANRatings are supported 100%.
            * Still needs more refactoring, and some methods aren't used yet.
<|MERGE_RESOLUTION|>--- conflicted
+++ resolved
@@ -1,11 +1,8 @@
 Revision history for MetaCPAN-Client (previously MetaCPAN-API)
 
 1.007001
-<<<<<<< HEAD
             * GH #18: HTTP::Tiny::Mech and WWW::Mechanize::Cached downgraded to being non-essential for tests (kentnl)
-=======
-            * Include 'metadata' in known_fields for ::Release (kentnl, GH #19)
->>>>>>> a7f0d8aa
+            * GH #19: Include 'metadata' in known_fields for ::Release (kentnl)
 
 1.007000    14.08.14
             * Ensure passing user specified ua values to all parts internally,
